"""Script to validate atlases"""


import os
from pathlib import Path

import numpy as np
from bg_atlasapi import BrainGlobeAtlas
from bg_atlasapi.config import get_brainglobe_dir
from bg_atlasapi.list_atlases import (
    get_all_atlases_lastversions,
    get_atlases_lastversions,
)
from bg_atlasapi.update_atlases import update_atlas


def validate_atlas_files(atlas_path: Path):
    """Checks if basic files exist in the atlas folder"""

    assert atlas_path.is_dir(), f"Atlas path {atlas_path} not found"
    expected_files = [
        "annotation.tiff",
        "reference.tiff",
        "metadata.json",
        "structures.json",
    ]
    for expected_file_name in expected_files:
        expected_path = Path(atlas_path / expected_file_name)
        assert (
            expected_path.is_file()
        ), f"Expected file not found at {expected_path}"

    meshes_path = atlas_path / "meshes"
    assert meshes_path.is_dir(), f"Meshes path {meshes_path} not found"
    return True


def _assert_close(mesh_coord, annotation_coord, pixel_size, diff_tolerance=10):
    """
    Helper function to check if the mesh and the annotation coordinate
    are closer to each other than an arbitrary tolerance value times the pixel size.
    The default tolerance value is 10.
    """
    assert abs(mesh_coord - annotation_coord) <= diff_tolerance * pixel_size, (
        f"Mesh coordinate {mesh_coord} and annotation coordinate {annotation_coord}",
        f"differ by more than {diff_tolerance} times pixel size {pixel_size}",
    )
    return True


def validate_mesh_matches_image_extents(atlas: BrainGlobeAtlas):
    """Checks if the mesh and the image extents are similar"""

    root_mesh = atlas.mesh_from_structure("root")
    annotation_image = atlas.annotation
    resolution = atlas.resolution

    # minimum and maximum values of the annotation image (z, y, x)
    z_range, y_range, x_range = np.nonzero(annotation_image)
    z_min, z_max = np.min(z_range), np.max(z_range)
    y_min, y_max = np.min(y_range), np.max(y_range)
    x_min, x_max = np.min(x_range), np.max(x_range)

    # minimum and maximum values of the annotation image scaled by the atlas resolution
    z_min_scaled, z_max_scaled = z_min * resolution[0], z_max * resolution[0]
    y_min_scaled, y_max_scaled = y_min * resolution[1], y_max * resolution[1]
    x_min_scaled, x_max_scaled = x_min * resolution[2], x_max * resolution[2]

    # z, y and x coordinates of the root mesh (extent of the whole object)
    mesh_points = root_mesh.points
    z_coords, y_coords, x_coords = (
        mesh_points[:, 0],
        mesh_points[:, 1],
        mesh_points[:, 2],
    )

    # minimum and maximum coordinates of the root mesh
    z_min_mesh, z_max_mesh = np.min(z_coords), np.max(z_coords)
    y_min_mesh, y_max_mesh = np.min(y_coords), np.max(y_coords)
    x_min_mesh, x_max_mesh = np.min(x_coords), np.max(x_coords)

    # checking if root mesh and image are on the same scale
    _assert_close(z_min_mesh, z_min_scaled, resolution[0])
    _assert_close(z_max_mesh, z_max_scaled, resolution[0])
    _assert_close(y_min_mesh, y_min_scaled, resolution[1])
    _assert_close(y_max_mesh, y_max_scaled, resolution[1])
    _assert_close(x_min_mesh, x_min_scaled, resolution[2])
    _assert_close(x_max_mesh, x_max_scaled, resolution[2])

    return True


def open_for_visual_check():
<<<<<<< HEAD
=======
    # implement visual checks later
>>>>>>> d0f81ab6
    pass


def validate_checksum():
<<<<<<< HEAD
=======
    # implement later
>>>>>>> d0f81ab6
    pass


def check_additional_references():
    # check additional references are different, but have same dimensions
    pass


<<<<<<< HEAD
def validate_mesh_structure_pairs(atlas_name: str, atlas_path: Path):
    # json_path = Path(atlas_path / "structures.json")
    atlas = BrainGlobeAtlas(atlas_name)

    obj_path = Path(atlas_path / "meshes")

    ids_from_bg_atlas_api = list(atlas.structures.keys())
    ids_from_mesh_files = [
        int(Path(file).stem)
        for file in os.listdir(obj_path)
        if file.endswith(".obj")
    ]

    in_mesh_not_bg = []
    for id in ids_from_mesh_files:
        if id not in ids_from_bg_atlas_api:
            in_mesh_not_bg.append(id)

    in_bg_not_mesh = []
    for id in ids_from_bg_atlas_api:
        if id not in ids_from_mesh_files:
            in_bg_not_mesh.append(id)

    if len(in_mesh_not_bg) or len(in_bg_not_mesh):
        raise AssertionError(
            f"Structures with ID {in_bg_not_mesh} are in the atlas, but don't have a corresponding mesh file; "
            f"Structures with IDs {in_mesh_not_bg} have a mesh file, but are not accessible through the atlas."
        )


=======
>>>>>>> d0f81ab6
def validate_atlas(atlas_name, version, all_validation_functions):
    """Validates the latest version of a given atlas"""

    print(atlas_name, version)
    BrainGlobeAtlas(atlas_name)
    updated = get_atlases_lastversions()[atlas_name]["updated"]
    if not updated:
        update_atlas(atlas_name)
<<<<<<< HEAD
    Path(get_brainglobe_dir()) / f"{atlas_name}_v{version}"
=======
>>>>>>> d0f81ab6

    validation_function_parameters = [
        # validate_atlas_files(atlas_path: Path)
        (Path(get_brainglobe_dir() / f"{atlas_name}_v{version}"),),
        # validate_mesh_matches_image_extents(atlas: BrainGlobeAtlas)
        (BrainGlobeAtlas(atlas_name),),
        # open_for_visual_check()
        (),
        # validate_checksum()
        (),
        # check_additional_references()
        (),
<<<<<<< HEAD
        # validate_mesh_structure_pairs(atlas_name: str, atlas_path: Path):
        (
            atlas_name,
            Path(get_brainglobe_dir() / f"{atlas_name}_v{version}"),
        ),
=======
>>>>>>> d0f81ab6
    ]

    # list to store the errors of the failed validations
    failed_validations = []
    successful_validations = []

    for i, validation_function in enumerate(all_validation_functions):
        try:
            validation_function(*validation_function_parameters[i])
            successful_validations.append((atlas_name, validation_function))
        except AssertionError as error:
            failed_validations.append((atlas_name, validation_function, error))

    return successful_validations, failed_validations


if __name__ == "__main__":
    # list to store the validation functions
    all_validation_functions = [
        validate_atlas_files,
        validate_mesh_matches_image_extents,
        open_for_visual_check,
        validate_checksum,
        check_additional_references,
<<<<<<< HEAD
        validate_mesh_structure_pairs,
=======
>>>>>>> d0f81ab6
    ]

    valid_atlases = []
    invalid_atlases = []
    for atlas_name, version in get_all_atlases_lastversions().items():
        successful_validations, failed_validations = validate_atlas(
            atlas_name, version, all_validation_functions
        )
        for item in successful_validations:
            valid_atlases.append(item)
        for item in failed_validations:
            invalid_atlases.append(item)

    print("Summary")
    print("### Valid atlases ###")
    print(valid_atlases)
    print("### Invalid atlases ###")
    print(invalid_atlases)<|MERGE_RESOLUTION|>--- conflicted
+++ resolved
@@ -91,18 +91,12 @@
 
 
 def open_for_visual_check():
-<<<<<<< HEAD
-=======
     # implement visual checks later
->>>>>>> d0f81ab6
     pass
 
 
 def validate_checksum():
-<<<<<<< HEAD
-=======
     # implement later
->>>>>>> d0f81ab6
     pass
 
 
@@ -111,7 +105,6 @@
     pass
 
 
-<<<<<<< HEAD
 def validate_mesh_structure_pairs(atlas_name: str, atlas_path: Path):
     # json_path = Path(atlas_path / "structures.json")
     atlas = BrainGlobeAtlas(atlas_name)
@@ -142,8 +135,6 @@
         )
 
 
-=======
->>>>>>> d0f81ab6
 def validate_atlas(atlas_name, version, all_validation_functions):
     """Validates the latest version of a given atlas"""
 
@@ -152,10 +143,6 @@
     updated = get_atlases_lastversions()[atlas_name]["updated"]
     if not updated:
         update_atlas(atlas_name)
-<<<<<<< HEAD
-    Path(get_brainglobe_dir()) / f"{atlas_name}_v{version}"
-=======
->>>>>>> d0f81ab6
 
     validation_function_parameters = [
         # validate_atlas_files(atlas_path: Path)
@@ -168,14 +155,11 @@
         (),
         # check_additional_references()
         (),
-<<<<<<< HEAD
         # validate_mesh_structure_pairs(atlas_name: str, atlas_path: Path):
         (
             atlas_name,
             Path(get_brainglobe_dir() / f"{atlas_name}_v{version}"),
         ),
-=======
->>>>>>> d0f81ab6
     ]
 
     # list to store the errors of the failed validations
@@ -200,10 +184,7 @@
         open_for_visual_check,
         validate_checksum,
         check_additional_references,
-<<<<<<< HEAD
         validate_mesh_structure_pairs,
-=======
->>>>>>> d0f81ab6
     ]
 
     valid_atlases = []
